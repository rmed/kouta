--- conflicted
+++ resolved
@@ -59,32 +59,5 @@
         "base"
 )
 
-<<<<<<< HEAD
-# Kouta
-include_directories(${PROJECT_SOURCE_DIR})
-
-add_subdirectory("kouta/base")
-add_subdirectory("kouta/http")
-add_subdirectory("kouta/io")
-
-# Kouta tests
-if(KOUTA_TESTS_ENABLED)
-    add_executable(kouta-tests
-        # No source is provided, as it is linking against gtest_main
-    )
-
-    target_link_libraries(kouta-tests
-        PUBLIC
-            gtest
-            gtest_main
-            kouta-base-tests
-            kouta-http-tests
-            kouta-io-tests
-    )
-
-    gtest_discover_tests(kouta-tests)
-endif()
-=======
 # Tests
-add_subdirectory("tests")
->>>>>>> bd5acc0b
+add_subdirectory("tests")